# Copyright 2015 The TensorFlow Authors. All Rights Reserved.
#
# Licensed under the Apache License, Version 2.0 (the "License");
# you may not use this file except in compliance with the License.
# You may obtain a copy of the License at
#
#     http://www.apache.org/licenses/LICENSE-2.0
#
# Unless required by applicable law or agreed to in writing, software
# distributed under the License is distributed on an "AS IS" BASIS,
# WITHOUT WARRANTIES OR CONDITIONS OF ANY KIND, either express or implied.
# See the License for the specific language governing permissions and
# limitations under the License.
# ==============================================================================

"""Sequence-to-sequence model with an attention mechanism."""

from __future__ import absolute_import
from __future__ import division
from __future__ import print_function

import random

import numpy as np
from six.moves import xrange  # pylint: disable=redefined-builtin
import tensorflow as tf

import data_utils
import seq2seq
import pdb
from bnlstm import BNLSTMCell
from tf_beam_decoder import BeamDecoder
from tensorflow.python.ops import variable_scope

class Seq2SeqModel(object):
  """Sequence-to-sequence model with attention and for multiple buckets.

  This class implements a multi-layer recurrent neural network as encoder,
  and an attention-based decoder. This is the same as the model described in
  this paper: http://arxiv.org/abs/1412.7449 - please look there for details,
  or into the seq2seq library for complete model implementation.
  This class also allows to use GRU cells in addition to LSTM cells, and
  sampled softmax to handle large output vocabulary size. A single-layer
  version of this model, but with bi-directional encoder, was presented in
    http://arxiv.org/abs/1409.0473
  and sampled softmax is described in Section 3 of the following paper.
    http://arxiv.org/abs/1412.2007
  """

  def __init__(self,
               source_vocab_size,
               target_vocab_size,
               buckets,
               size,
               num_layers,
               latent_dim,
               max_gradient_norm,
               batch_size,
               learning_rate,
               latent_splits=8,
               Lambda=2,
               word_dropout_keep_prob=1.0,
               beam_size=1,
               annealing=False,
               lower_bound_KL=True,
               kl_rate_rise_time=None,
               kl_rate_rise_factor=None,
               use_lstm=False,
               mean_logvar_split=False,
               load_embeddings=False,
               Lambda_annealing=False,
               num_samples=512,
               optimizer=None,
               activation=tf.nn.relu,
               dnn_in_between=False,
               probabilistic=False,
               batch_norm=False,
               forward_only=False,
               feed_previous=True,
               bidirectional=False,
               weight_initializer=None,
               bias_initializer=None,
               iaf=False,
               adamax=False,
               dtype=tf.float32):
    """Create the model.

    Args:
      source_vocab_size: size of the source vocabulary.
      target_vocab_size: size of the target vocabulary.
      buckets: a list of pairs (I, O), where I specifies maximum input length
        that will be processed in that bucket, and O specifies maximum output
        length. Training instances that have inputs longer than I or outputs
        longer than O will be pushed to the next bucket and padded accordingly.
        We assume that the list is sorted, e.g., [(2, 4), (8, 16)].
      size: number of units in each layer of the model.
      num_layers: number of layers in the model.
      max_gradient_norm: gradients will be clipped to maximally this norm.
      batch_size: the size of the batches used during training;
        the model construction is independent of batch_size, so it can be
        changed after initialization if this is convenient, e.g., for decoding.
      learning_rate: learning rate to start with.
      use_lstm: if true, we use LSTM cells instead of GRU cells.
      num_samples: number of samples for sampled softmax.
      forward_only: if set, we do not construct the backward pass in the model.
      dtype: the data type to use to store internal variables.
    """
    self.source_vocab_size = source_vocab_size
    self.target_vocab_size = target_vocab_size
    self.probabilistic = probabilistic
    self.latent_dim = latent_dim
    self.buckets = buckets
    self.batch_size = batch_size
    self.word_dropout_keep_prob = word_dropout_keep_prob
    self.Lambda = Lambda
    feed_previous = feed_previous or forward_only
    if Lambda_annealing:
      self.Lambda = tf.Variable(
          Lambda, trainable=False, dtype=dtype)
      self.Lambda_divide_by_two_op = self.Lambda.assign(
          self.Lambda / 2)
    self.learning_rate = tf.Variable(
        float(learning_rate), trainable=False, dtype=dtype)

    self.enc_embedding = tf.get_variable("enc_embedding", [source_vocab_size, size], dtype=dtype, initializer=weight_initializer())
    self.enc_embedding_placeholder = tf.placeholder(tf.float32, [source_vocab_size, size])
    self.enc_embedding_init_op = self.enc_embedding.assign(self.enc_embedding_placeholder)

    self.dec_embedding = tf.get_variable("dec_embedding", [target_vocab_size, size], dtype=dtype, initializer=weight_initializer())
    self.dec_embedding_placeholder = tf.placeholder(tf.float32, [target_vocab_size, size])
    self.dec_embedding_init_op = self.dec_embedding.assign(self.dec_embedding_placeholder)

    self.replace_input = None
    replace_input = None
    if word_dropout_keep_prob < 1:
      self.replace_input = tf.placeholder(tf.int32, shape=[None], name="replace_input")
      replace_input = tf.nn.embedding_lookup(self.dec_embedding, self.replace_input)

    self.kl_rate = tf.Variable(
        0, trainable=False, dtype=dtype)
    self.kl_rate_rise_op = self.kl_rate.assign(
        self.kl_rate + kl_rate_rise_factor)


    self.global_step = tf.Variable(0, trainable=False)

    # If we use sampled softmax, we need an output projection.
    output_projection = None
    softmax_loss_function = None
    # Sampled softmax only makes sense if we sample less than vocabulary size.
    if num_samples > 0 and num_samples < self.target_vocab_size:
      w_t = tf.get_variable("proj_w", [self.target_vocab_size, size], dtype=dtype, initializer=weight_initializer())
      w = tf.transpose(w_t)
      b = tf.get_variable("proj_b", [self.target_vocab_size], dtype=dtype, initializer=bias_initializer)
      output_projection = (w, b)

      def sampled_loss(inputs, labels):
        labels = tf.reshape(labels, [-1, 1])
        # We need to compute the sampled_softmax_loss using 32bit floats to
        # avoid numerical instabilities.
        local_w_t = tf.cast(w_t, tf.float32)
        local_b = tf.cast(b, tf.float32)
        local_inputs = tf.cast(inputs, tf.float32)
        return tf.cast(
            tf.nn.sampled_softmax_loss(local_w_t, local_b, local_inputs, labels,
                                       num_samples, self.target_vocab_size),
            dtype)
      softmax_loss_function = sampled_loss
    # Create the internal multi-layer cell for our RNN.
    single_cell = tf.nn.rnn_cell.GRUCell(size)
    if use_lstm:
      if batch_norm:
        tf_forward_only = tf.Variable(forward_only)
        single_cell = BNLSTMCell(size, tf_forward_only)
      else:
        single_cell = tf.nn.rnn_cell.BasicLSTMCell(size)
    cell = single_cell
    if num_layers > 1:
      cell = tf.nn.rnn_cell.MultiRNNCell([single_cell] * num_layers)

    def encoder_f(encoder_inputs):
      return seq2seq.embedding_encoder(
          encoder_inputs,
          cell,
          embedding=self.enc_embedding,
          num_symbols=source_vocab_size,
          embedding_size=size,
          bidirectional=bidirectional,
          weight_initializer=weight_initializer,
          dtype=dtype)

    def decoder_f(encoder_state, decoder_inputs):
      return seq2seq.embedding_rnn_decoder(
          decoder_inputs,
          encoder_state,
          cell,
          embedding=self.dec_embedding,
          word_dropout_keep_prob=word_dropout_keep_prob,
          replace_input=replace_input,
          num_symbols=target_vocab_size,
          embedding_size=size,
          output_projection=output_projection,
          feed_previous=feed_previous,
          weight_initializer=weight_initializer,
          beam_size=beam_size)

    def latent_dec_f(latent_vector):
      return seq2seq.latent_to_decoder(latent_vector,
           embedding_size=size,
           latent_dim=latent_dim,
           num_layers=num_layers,
           activation=activation,
           use_lstm=use_lstm,
           dtype=dtype)

    def lower_bounded_kl_f(mean, logvar):
      return seq2seq.lower_bounded_KL_divergence(
        mean, logvar, latent_splits, self.Lambda)

    def iaf_sample_f(means, logvars):
      return seq2seq.iaf_sample(
        means, logvars, latent_dim, self.Lambda, dtype=dtype)

    def enc_latent_f(encoder_state):
      return seq2seq.encoder_to_latent(encoder_state,
                     embedding_size=size,
                     latent_dim=latent_dim,
                     num_layers=num_layers,
                     activation=activation,
                     use_lstm=use_lstm,
                     mean_logvar_split=mean_logvar_split,
                     enc_state_bidirectional=bidirectional,
                     dtype=dtype)

    def sample_f(mean, logvar):
      return seq2seq.sample(
        mean, logvar,
        batch_size=batch_size,
        latent_dim=latent_dim,
        dtype=dtype)

    # The seq2seq function: we use embedding for the input and attention.
    def seq2seq_f(encoder_inputs, decoder_inputs, do_decode):
      return tf.nn.seq2seq.embedding_attention_seq2seq(
          encoder_inputs,
          decoder_inputs,
          cell,
          num_encoder_symbols=source_vocab_size,
          num_decoder_symbols=target_vocab_size,
          embedding_size=size,
          output_projection=output_projection,
          feed_previous=do_decode,
          dtype=dtype)


    # Feeds for inputs.
    self.encoder_inputs = []
    self.decoder_inputs = []
    self.target_weights = []
    for i in xrange(buckets[-1][0]):  # Last bucket is the biggest one.
      self.encoder_inputs.append(tf.placeholder(tf.int32, shape=[None],
                                                name="encoder{0}".format(i)))
    for i in xrange(buckets[-1][1] + 1):
      self.decoder_inputs.append(tf.placeholder(tf.int32, shape=[None],
                                                name="decoder{0}".format(i)))
      self.target_weights.append(tf.placeholder(dtype, shape=[None],
                                                name="weight{0}".format(i)))

    # Our targets are decoder inputs shifted by one.
    targets = [self.decoder_inputs[i + 1]
               for i in xrange(len(self.decoder_inputs) - 1)]

    if iaf:
      sample_f = iaf_sample_f

    if annealing and not lower_bound_KL:
      kl_f = seq2seq.KL_divergence
    else:
      kl_f = lower_bounded_kl_f
    if beam_size > 1:
      decoder = beam_decoder_f
    else:
      decoder = decoder_f
    # Training outputs and losses.
    if dnn_in_between:
      self.means, self.logvars = seq2seq.variational_encoder_with_buckets(
          self.encoder_inputs, buckets, encoder_f, enc_latent_f,
          softmax_loss_function=softmax_loss_function)
<<<<<<< HEAD
      if forward_only and beam_size > 1:
        self.outputs, self.beam_path, self.beam_symbols, self.losses, self.KL_divergences = seq2seq.variational_beam_decoder_with_buckets(
            self.means, self.logvars, self.decoder_inputs, targets,
            self.target_weights, buckets, decoder,
            latent_dec_f, kl_f, sample_f, iaf,
            softmax_loss_function=softmax_loss_function)
      else:
        self.outputs, self.losses, self.KL_divergences = seq2seq.variational_decoder_with_buckets(
            self.means, self.logvars, self.decoder_inputs, targets,
            self.target_weights, buckets, decoder,
            latent_dec_f, kl_f, sample_f, iaf,
            softmax_loss_function=softmax_loss_function)
=======
      self.outputs, self.losses, self.KL_objs, self.KL_costs = seq2seq.variational_decoder_with_buckets(
          self.means, self.logvars, self.decoder_inputs, targets,
          self.target_weights, buckets, decoder,
          latent_dec_f, kl_f, sample_f, iaf,
          softmax_loss_function=softmax_loss_function)
>>>>>>> 3e74dcb4
    else:
      self.outputs, self.losses = seq2seq.autoencoder_with_buckets(
          self.encoder_inputs, self.decoder_inputs, targets,
          self.target_weights, buckets, encoder_f, decoder,
          softmax_loss_function=softmax_loss_function)
    # If we use output projection, we need to project outputs for decoding.
    if output_projection is not None:
      for b in xrange(len(buckets)):
        self.outputs[b] = [
            tf.matmul(output, output_projection[0]) + output_projection[1]
            for output in self.outputs[b]
          ]
    # Gradients and SGD update operation for training the model.
    params = tf.trainable_variables()
    if not forward_only:
      ema = tf.train.ExponentialMovingAverage(decay=0.999)
      self.gradient_norms = []
      self.updates = []
      for b in xrange(len(buckets)):
        if probabilistic:
          if annealing:
            annealed_KL_divergence = self.kl_rate * self.KL_objs[b]
            total_loss = self.losses[b] + annealed_KL_divergence
          else:
            print("kl_divergence taken into account")
            total_loss = self.losses[b] + self.KL_objs[b]
        else:
            total_loss = self.losses[b]
        gradients = tf.gradients(total_loss, params)
        clipped_gradients, norm = tf.clip_by_global_norm(gradients,
                                                         max_gradient_norm)
        self.gradient_norms.append(norm)
        if adamax:
          with tf.name_scope(None):  # This is needed due to EMA implementation silliness.
            # keep track of moving average
            train_op = optimizer.apply_gradients(
                    zip(clipped_gradients, params), global_step=self.global_step)
            train_op = tf.group(*[train_op, ema.apply(params)])
            self.updates.append(train_op)
        else:
          self.updates.append(optimizer.apply_gradients(
              zip(clipped_gradients, params), global_step=self.global_step))

    if adamax:
      self.avg_dict = ema.variables_to_restore()
      self.saver = tf.train.Saver(self.avg_dict)
    else:
      self.saver = tf.train.Saver(tf.global_variables())



  
  def step(self, session, encoder_inputs, decoder_inputs, target_weights,
           bucket_id, forward_only, beam_size=1):
    """Run a step of the model feeding the given inputs.

    Args:
      session: tensorflow session to use.
      encoder_inputs: list of numpy int vectors to feed as encoder inputs.
      decoder_inputs: list of numpy int vectors to feed as decoder inputs.
      target_weights: list of numpy float vectors to feed as target weights.
      bucket_id: which bucket of the model to use.
      forward_only: whether to do the backward step or only forward.

    Returns:
      A triple consisting of gradient norm (or None if we did not do backward),
      average perplexity, and the outputs.

    Raises:
      ValueError: if length of encoder_inputs, decoder_inputs, or
        target_weights disagrees with bucket size for the specified bucket_id.
    """
    # Check if the sizes match.
    encoder_size, decoder_size = self.buckets[bucket_id]
    if len(encoder_inputs) != encoder_size:
      raise ValueError("Encoder length must be equal to the one in bucket,"
                       " %d != %d." % (len(encoder_inputs), encoder_size))
    if len(decoder_inputs) != decoder_size:
      raise ValueError("Decoder length must be equal to the one in bucket,"
                       " %d != %d." % (len(decoder_inputs), decoder_size))
    if len(target_weights) != decoder_size:
      raise ValueError("Weights length must be equal to the one in bucket,"
                       " %d != %d." % (len(target_weights), decoder_size))

    # Input feed: encoder inputs, decoder inputs, target_weights, as provided.
    input_feed = {}
    for l in xrange(encoder_size):
      input_feed[self.encoder_inputs[l].name] = encoder_inputs[l]
    for l in xrange(decoder_size):
      input_feed[self.decoder_inputs[l].name] = decoder_inputs[l]
      input_feed[self.target_weights[l].name] = target_weights[l]
    if self.word_dropout_keep_prob < 1:
      input_feed[self.replace_input.name] = np.full((self.batch_size), data_utils.UNK_ID, dtype=np.int32)

    # Since our targets are decoder inputs shifted by one, we need one more.
    last_target = self.decoder_inputs[decoder_size].name
    input_feed[last_target] = np.zeros([self.batch_size], dtype=np.int32)
    if not self.probabilistic:
      input_feed[self.logvars[bucket_id]] = np.full((self.batch_size, self.latent_dim), -800.0, dtype=np.float32)

    # Output feed: depends on whether we do a backward step or not.
    if not forward_only:
      output_feed = [self.updates[bucket_id],  # Update Op that does SGD.
                     self.gradient_norms[bucket_id],  # Gradient norm.
                     self.losses[bucket_id],
                     self.KL_costs[bucket_id]]  # Loss for this batch.
    else:
<<<<<<< HEAD
      if beam_size > 1:
        output_feed = [self.beam_path[bucket_id]]  # Loss for this batch.
        output_feed.append(self.beam_symbol[bucket_id])
      else:
        output_feed = [self.losses[bucket_id], self.KL_divergences[bucket_id]]  # Loss for this batch.
=======
      output_feed = [self.losses[bucket_id], self.KL_costs[bucket_id]]  # Loss for this batch.
>>>>>>> 3e74dcb4
      for l in xrange(decoder_size):  # Output logits.
        output_feed.append(self.outputs[bucket_id][l])

    outputs = session.run(output_feed, input_feed)
    if not forward_only:
      return outputs[1], outputs[2], outputs[3], None  # Gradient norm, loss, KL divergence, no outputs.
    else:
      if beam_size > 1:
        return outputs[0], outputs[1], outputs[2:]
      else:
        return None, outputs[0], outputs[1], outputs[2:]  # no gradient norm, loss, KL divergence, outputs.


  def encode_to_latent(self, session, encoder_inputs, bucket_id):

    # Check if the sizes match.
    encoder_size, _ = self.buckets[bucket_id]
    if len(encoder_inputs) != encoder_size:
      raise ValueError("Encoder length must be equal to the one in bucket,"
                       " %d != %d." % (len(encoder_inputs), encoder_size))

    input_feed = {}
    for l in xrange(encoder_size):
      input_feed[self.encoder_inputs[l].name] = encoder_inputs[l]



    output_feed = [self.means, self.logvars]
    means, logvars = session.run(output_feed, input_feed)

    return means, logvars


  def decode_from_latent(self, session, means, logvars, bucket_id, decoder_inputs, target_weights):

    _, decoder_size = self.buckets[bucket_id]
    # Input feed: means.
    input_feed = {self.means[bucket_id]: means}
    input_feed[self.logvars[bucket_id]] = logvars

    for l in xrange(decoder_size):
      input_feed[self.decoder_inputs[l].name] = decoder_inputs[l]
      input_feed[self.target_weights[l].name] = target_weights[l]
    if self.word_dropout_keep_prob < 1:
      input_feed[self.replace_input.name] = np.full((self.batch_size), data_utils.UNK_ID, dtype=np.int32)

    last_target = self.decoder_inputs[decoder_size].name
    input_feed[last_target] = np.zeros([self.batch_size], dtype=np.int32)
    output_feed = []
    for l in xrange(decoder_size):  # Output logits.
      output_feed.append(self.outputs[bucket_id][l])

    outputs = session.run(output_feed, input_feed)

    return outputs

  def get_batch(self, data, bucket_id):
    """Get a random batch of data from the specified bucket, prepare for step.

    To feed data in step(..) it must be a list of batch-major vectors, while
    data here contains single length-major cases. So the main logic of this
    function is to re-index data cases to be in the proper format for feeding.

    Args:
      data: a tuple of size len(self.buckets) in which each element contains
        lists of pairs of input and output data that we use to create a batch.
      bucket_id: integer, which bucket to get the batch for.

    Returns:
      The triple (encoder_inputs, decoder_inputs, target_weights) for
      the constructed batch that has the proper format to call step(...) later.
    """
    encoder_size, decoder_size = self.buckets[bucket_id]
    encoder_inputs, decoder_inputs = [], []

    # Get a random batch of encoder and decoder inputs from data,
    # pad them if needed, reverse encoder inputs and add GO to decoder.
    for _ in xrange(self.batch_size):
      encoder_input, decoder_input = random.choice(data[bucket_id])

      # Encoder inputs are padded and then reversed.
      encoder_pad = [data_utils.PAD_ID] * (encoder_size - len(encoder_input))
      encoder_inputs.append(list(reversed(encoder_input + encoder_pad)))

      # Decoder inputs get an extra "GO" symbol, and are padded then.
      decoder_pad_size = decoder_size - len(decoder_input) - 1
      decoder_inputs.append([data_utils.GO_ID] + decoder_input +
                            [data_utils.PAD_ID] * decoder_pad_size)

    # Now we create batch-major vectors from the data selected above.
    batch_encoder_inputs, batch_decoder_inputs, batch_weights = [], [], []

    # Batch encoder inputs are just re-indexed encoder_inputs.
    for length_idx in xrange(encoder_size):
      batch_encoder_inputs.append(
          np.array([encoder_inputs[batch_idx][length_idx]
                    for batch_idx in xrange(self.batch_size)], dtype=np.int32))

    # Batch decoder inputs are re-indexed decoder_inputs, we create weights.
    for length_idx in xrange(decoder_size):
      batch_decoder_inputs.append(
          np.array([decoder_inputs[batch_idx][length_idx]
                    for batch_idx in xrange(self.batch_size)], dtype=np.int32))

      # Create target_weights to be 0 for targets that are padding.
      batch_weight = np.ones(self.batch_size, dtype=np.float32)
      for batch_idx in xrange(self.batch_size):
        # We set weight to 0 if the corresponding target is a PAD symbol.
        # The corresponding target is decoder_input shifted by 1 forward.
        if length_idx < decoder_size - 1:
          target = decoder_inputs[batch_idx][length_idx + 1]
        if length_idx == decoder_size - 1 or target == data_utils.PAD_ID:
          batch_weight[batch_idx] = 0.0
      batch_weights.append(batch_weight)
    return batch_encoder_inputs, batch_decoder_inputs, batch_weights<|MERGE_RESOLUTION|>--- conflicted
+++ resolved
@@ -286,26 +286,11 @@
       self.means, self.logvars = seq2seq.variational_encoder_with_buckets(
           self.encoder_inputs, buckets, encoder_f, enc_latent_f,
           softmax_loss_function=softmax_loss_function)
-<<<<<<< HEAD
-      if forward_only and beam_size > 1:
-        self.outputs, self.beam_path, self.beam_symbols, self.losses, self.KL_divergences = seq2seq.variational_beam_decoder_with_buckets(
-            self.means, self.logvars, self.decoder_inputs, targets,
-            self.target_weights, buckets, decoder,
-            latent_dec_f, kl_f, sample_f, iaf,
-            softmax_loss_function=softmax_loss_function)
-      else:
-        self.outputs, self.losses, self.KL_divergences = seq2seq.variational_decoder_with_buckets(
-            self.means, self.logvars, self.decoder_inputs, targets,
-            self.target_weights, buckets, decoder,
-            latent_dec_f, kl_f, sample_f, iaf,
-            softmax_loss_function=softmax_loss_function)
-=======
       self.outputs, self.losses, self.KL_objs, self.KL_costs = seq2seq.variational_decoder_with_buckets(
           self.means, self.logvars, self.decoder_inputs, targets,
           self.target_weights, buckets, decoder,
           latent_dec_f, kl_f, sample_f, iaf,
           softmax_loss_function=softmax_loss_function)
->>>>>>> 3e74dcb4
     else:
       self.outputs, self.losses = seq2seq.autoencoder_with_buckets(
           self.encoder_inputs, self.decoder_inputs, targets,
@@ -413,15 +398,7 @@
                      self.losses[bucket_id],
                      self.KL_costs[bucket_id]]  # Loss for this batch.
     else:
-<<<<<<< HEAD
-      if beam_size > 1:
-        output_feed = [self.beam_path[bucket_id]]  # Loss for this batch.
-        output_feed.append(self.beam_symbol[bucket_id])
-      else:
-        output_feed = [self.losses[bucket_id], self.KL_divergences[bucket_id]]  # Loss for this batch.
-=======
       output_feed = [self.losses[bucket_id], self.KL_costs[bucket_id]]  # Loss for this batch.
->>>>>>> 3e74dcb4
       for l in xrange(decoder_size):  # Output logits.
         output_feed.append(self.outputs[bucket_id][l])
 
